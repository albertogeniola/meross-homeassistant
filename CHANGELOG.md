# Changelog

<!--next-version-placeholder-->

<<<<<<< HEAD
## 1.2.4-rc1 (2022-06-06)

### Feature

- Updated low-level library to MerossIot v0.4.4.7

## 1.2.4-rc0 (2022-06-05)

### Feature

- Updated low-level library to MerossIot v0.4.4.6
=======
# 1.2.4 (2022-06-12)

- Merges pull request #365 that fixes MSS3XX consumption readings
>>>>>>> 09be8925

## 1.2.3 (2022-06-03)

### Feature

- Updated low-level library to MerossIot v0.4.4.5

## 1.2.2 (2022-05-29)

### Feature

- Prepared component for integration with the Meross local-addon
- Updated HACS badge URL (thanks to @wrt54g)

## 1.2.1 (2022-01-30)

### Feature

- Upgraded low-level library dependency to 0.4.4.4
- Added MSG200 Support  
- Updated default polling intervals: sensor polling every 30s, API discovery every 120s
- Added option to set a custom user-agent for HTTP communication against Meross API


## 1.2.0rc2 (2022-01-18)

### Feature

- Upgraded low-level library dependency to 0.4.4.3
- Improved HACS documentation
- Added .devcontainer and .vscode tasks to support local-debugging<|MERGE_RESOLUTION|>--- conflicted
+++ resolved
@@ -2,7 +2,10 @@
 
 <!--next-version-placeholder-->
 
-<<<<<<< HEAD
+# 1.2.4 (2022-06-12)
+
+- Merges pull request #365 that fixes MSS3XX consumption readings
+
 ## 1.2.4-rc1 (2022-06-06)
 
 ### Feature
@@ -14,11 +17,6 @@
 ### Feature
 
 - Updated low-level library to MerossIot v0.4.4.6
-=======
-# 1.2.4 (2022-06-12)
-
-- Merges pull request #365 that fixes MSS3XX consumption readings
->>>>>>> 09be8925
 
 ## 1.2.3 (2022-06-03)
 
